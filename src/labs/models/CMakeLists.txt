qt_internal_add_qml_module(LabsQmlModels
    URI "Qt.labs.qmlmodels"
    VERSION "${PROJECT_VERSION}"
    PLUGIN_TARGET labsmodelsplugin
    CLASS_NAME QtQmlLabsModelsPlugin
    SOURCES
        qqmlmodelsglobal_p.h
    DEFINES
        QT_BUILD_LABSQMLMODELS_LIB
    PUBLIC_LIBRARIES
        Qt::QmlModelsPrivate
        Qt::QmlPrivate
<<<<<<< HEAD
    OS2_SHORT_NAME Qt6LabQM
=======
    DEPENDENCIES
        QtQml.Models
>>>>>>> 0f4f3156
)

qt_internal_extend_target(LabsQmlModels CONDITION QT_FEATURE_qml_table_model
    SOURCES
        qqmltablemodel.cpp qqmltablemodel_p.h
        qqmltablemodelcolumn.cpp qqmltablemodelcolumn_p.h
)

qt_internal_extend_target(LabsQmlModels CONDITION QT_FEATURE_qml_delegate_model
    SOURCES
        qqmldelegatecomponent.cpp qqmldelegatecomponent_p.h
)<|MERGE_RESOLUTION|>--- conflicted
+++ resolved
@@ -10,12 +10,9 @@
     PUBLIC_LIBRARIES
         Qt::QmlModelsPrivate
         Qt::QmlPrivate
-<<<<<<< HEAD
-    OS2_SHORT_NAME Qt6LabQM
-=======
     DEPENDENCIES
         QtQml.Models
->>>>>>> 0f4f3156
+    OS2_SHORT_NAME Qt6LabQM
 )
 
 qt_internal_extend_target(LabsQmlModels CONDITION QT_FEATURE_qml_table_model
